# techo

<<<<<<< HEAD
###Why Fake Mock when you can *Real Mock™*?
=======
###Why *Fake Mock* when you can *Real Mock™*?
>>>>>>> 0c4c7a64

`techo` is a package for transparently mocking HTTP/REST servers, inline in your
test code. As far as the code under test is concerned, the mocked server is
a "real" server because... well, it is a real server. An [Echo](https://github.com/labstack/echo) server to be precise, running on a separate goroutine on any available port.

Here's how you might use the thing:

```go
func TestHello(t *testing.T) {

	te := techo.New() // start the web server - it's running on some random port now
	defer te.Stop() // stop the server at the end of this function
	
	// just for fun, check what random port we're running on
	fmt.Println("My port: ", te.Port)
	
	// serve up some content (using echo, cuz it's so hot right now)
	te.GET("/hello", func(c echo.Context) error {
		param := c.QueryParam("name")
		assert.Equal(t, param, "World") // assert some stuff
		return c.String(http.StatusOK, fmt.Sprintf("Hello %v", param))
	})

    // Let's call the web server!
	resp, _ := http.Get(te.URL("/hello?name=World"))
	// Note that te.URL() turns "/hello" into "http://127.0.0.1:[PORT]/hello"
	defer resp.Body.Close()

	body, _ := ioutil.ReadAll(resp.Body)
	assert.Equal(t, "Hello World", string(body))
}
```

Referencing the example above, here's a few things that are going on:

- The `te` object (of type `techo.Techo`) returned by`techo.New()` has an embedded `Echo` server.
    - So you can treat `techo.Techo` just like `echo.Echo`, and do things like `te.POST( ... )` etc.
- When `techo.New()` is called, the server is started automatically...
    - on its own goroutine (transparently to the caller)
    - on a random available port
- The port number is here: `te.Port`.
- The base URL of the server (e.g. `http://127.0.0.1:53012`) is here: `te.Base`
- There's a handy function for getting the URL of a path on the techo server. Just do `te.URL("/my/path")`, and you'll get back something like `http://127.0.0.1:52713/my/path`.
- Stop the server using `te.Stop()`. A common idiom is `defer te.Stop()` immediately after the call to `techo.New()`. FYI, the stoppability is due a (hidden) [Graceful](https://github.com/tylerb/graceful) server.


### Acknowledgements

These guys do all the magic:

* [Echo](https://github.com/labstack/echo)
* [Graceful](https://github.com/tylerb/graceful)
* [Testify](https://github.com/stretchr/testify)<|MERGE_RESOLUTION|>--- conflicted
+++ resolved
@@ -1,14 +1,11 @@
 # techo
 
-<<<<<<< HEAD
-###Why Fake Mock when you can *Real Mock™*?
-=======
 ###Why *Fake Mock* when you can *Real Mock™*?
->>>>>>> 0c4c7a64
 
 `techo` is a package for transparently mocking HTTP/REST servers, inline in your
 test code. As far as the code under test is concerned, the mocked server is
-a "real" server because... well, it is a real server. An [Echo](https://github.com/labstack/echo) server to be precise, running on a separate goroutine on any available port.
+a "real" server because... well, it is a real server. An [Echo](https://github.com/labstack/echo)
+server to be precise,running on a separate goroutine on any available port.
 
 Here's how you might use the thing:
 
